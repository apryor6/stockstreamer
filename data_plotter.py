--- conflicted
+++ resolved
@@ -130,14 +130,10 @@
 		ds_lines.data = new_data
 		ds_circle = circles[i].data_source
 		ds_circle.data = new_data
-<<<<<<< HEAD
-		recs[i].data_source.data.update(left=[x[0]], right=[x[-1]])
+		#recs[i].data_source.data.update(left=[x[0]], right=[x[-1]])
 		#p_imgs.y_range = p.y_range
 
 
-=======
-		# recs[i].data_source.data.update(left=[x[0]], right=[x[-1]])
->>>>>>> 0b210017
 
 update_figure()
 p.add_layout(legend, 'below')
